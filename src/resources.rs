use std::path::Path;
use std::collections::HashMap;
<<<<<<< HEAD

use sdl2::render::Texture;
use sdl2_image::LoadTexture;
use sdl2_mixer;
use sdl2_mixer::Music;
use sdl2_mixer::{INIT_MP3, INIT_FLAC, INIT_MOD, INIT_FLUIDSYNTH, INIT_MODPLUG, INIT_OGG,
                 AUDIO_S16LSB};

=======
use std::path::{Path, PathBuf};
use sdl2::render::Texture;
use sdl2_image::LoadTexture;
use sdl2_ttf::{self, Font, Sdl2TtfContext};
>>>>>>> 98f323da
use GameError;

pub struct ResourceManager {
    images: HashMap<String, Texture>,
<<<<<<< HEAD
//    fonts: HashMap<String, >,
    sounds: HashMap<String, Music>
}

impl ResourceManager {
    pub fn new() -> ResourceManager {
        ResourceManager
        {
            images: HashMap::new(),
            sounds: HashMap::new()
        }
=======
    fonts: HashMap<(String, u16), Font>,
    font_type_faces: HashMap<String, PathBuf>,
    ttf_context: Sdl2TtfContext, // sounds: HashMap<String, >,
}

impl ResourceManager {
    pub fn new() -> Result<ResourceManager, GameError> {
        let ttf_context = try!(sdl2_ttf::init().map_err(|_| GameError::Lolwtf));

        Ok(ResourceManager {
            images: HashMap::new(),
            fonts: HashMap::new(),
            font_type_faces: HashMap::new(),
            ttf_context: ttf_context,
        })
>>>>>>> 98f323da
    }
}

pub trait TextureManager {
    fn load_texture<T: LoadTexture>(&mut self,
                                    name: &str,
                                    filename: &Path,
                                    loader: &T)
                                    -> Result<(), GameError>;
    fn get_texture(&self, name: &str) -> Result<&Texture, GameError>;
}

impl TextureManager for ResourceManager {
    fn load_texture<T: LoadTexture>(&mut self,
                                    name: &str,
                                    filename: &Path,
                                    loader: &T)
                                    -> Result<(), GameError> {
        let resource = loader.load_texture(filename);
        match resource {
            Ok(texture) => {
                self.images.insert(name.to_string(), texture);
                Ok(())
            }
            Err(msg) => Err(GameError::ResourceLoadError(msg)),
        }
    }

    fn get_texture(&self, name: &str) -> Result<&Texture, GameError> {
        self.images
            .get(name)
            .ok_or(GameError::ResourceNotFound)
    }
<<<<<<< HEAD

    pub fn load_sound(&mut self, name: &str, filename: &Path) -> Result<(), GameError> {
        let resource = sdl2_mixer::Music::from_file(filename);
        match resource {
            Ok(texture) => {
                self.sounds.insert(name.to_string(), texture);
                Ok(())
            }
            Err(msg) => Err(GameError::ResourceLoadError(msg))
        }
    }

    pub fn get_sound(&self, name: &str) -> Option<&Music> {
        self.sounds.get(name)
    }
}

/*    fn hook_finished() {
        println!("play ends! from rust cb");
    }

    sdl2_mixer::Music::hook_finished(hook_finished);

    println!("music => {:?}", music);
    println!("music type => {:?}", music.get_type());
    println!("music volume => {:?}", sdl2_mixer::Music::get_volume());
    println!("play => {:?}", music.play(1));

    timer.delay(10000);

    println!("fading out ... {:?}", sdl2_mixer::Music::fade_out(4000));

    timer.delay(5000);

    println!("fading in from pos ... {:?}",
             music.fade_in_from_pos(1, 10000, 100.0));

    timer.delay(5000);
    sdl2_mixer::Music::halt();
    timer.delay(1000);

}
*/
=======
}

pub trait FontManager {
    fn load_font<P: AsRef<Path>>(&mut self, name: &str, filename: P) -> Result<(), GameError>;
    fn get_font(&mut self, name: &str, size: u16) -> Result<&Font, GameError>;
}

impl FontManager for ResourceManager {
    fn load_font<P: AsRef<Path>>(&mut self, name: &str, filename: P) -> Result<(), GameError> {
        if filename.as_ref().is_file() {
            self.font_type_faces.insert(name.to_string(), filename.as_ref().into());
            Ok(())
        } else {
            Err(GameError::ResourceNotFound)
        }
    }

    fn get_font(&mut self, name: &str, size: u16) -> Result<&Font, GameError> {
        let key = (name.to_string(), size);
        let font_path = try!(self.font_type_faces
                                 .get(name)
                                 .ok_or(GameError::ResourceNotFound));
        let ttf_context = &mut self.ttf_context;

        Ok(self.fonts
               .entry(key)
               .or_insert_with(|| ttf_context.load_font(Path::new(font_path), size).unwrap()))
    }
}

#[test]
fn test_render_fonts() {
    let mut resource_manager = ResourceManager::new().expect("Init ResourceManager failed");

    resource_manager.load_font("Dejavu", "resources/DejaVuSerif.ttf").expect("File not found");
    assert_eq!(1, resource_manager.font_type_faces.len());

    resource_manager.get_font("Dejavu", 128).expect("Load font 128 failed");
    resource_manager.get_font("Dejavu", 54).expect("Load font 54 failed");
    assert_eq!(2, resource_manager.fonts.len());
}
>>>>>>> 98f323da
<|MERGE_RESOLUTION|>--- conflicted
+++ resolved
@@ -1,40 +1,22 @@
-use std::path::Path;
 use std::collections::HashMap;
-<<<<<<< HEAD
 
+use std::path::{Path, PathBuf};
 use sdl2::render::Texture;
 use sdl2_image::LoadTexture;
 use sdl2_mixer;
 use sdl2_mixer::Music;
 use sdl2_mixer::{INIT_MP3, INIT_FLAC, INIT_MOD, INIT_FLUIDSYNTH, INIT_MODPLUG, INIT_OGG,
                  AUDIO_S16LSB};
+use sdl2_ttf::{self, Font, Sdl2TtfContext};
 
-=======
-use std::path::{Path, PathBuf};
-use sdl2::render::Texture;
-use sdl2_image::LoadTexture;
-use sdl2_ttf::{self, Font, Sdl2TtfContext};
->>>>>>> 98f323da
 use GameError;
 
 pub struct ResourceManager {
     images: HashMap<String, Texture>,
-<<<<<<< HEAD
-//    fonts: HashMap<String, >,
-    sounds: HashMap<String, Music>
-}
-
-impl ResourceManager {
-    pub fn new() -> ResourceManager {
-        ResourceManager
-        {
-            images: HashMap::new(),
-            sounds: HashMap::new()
-        }
-=======
     fonts: HashMap<(String, u16), Font>,
     font_type_faces: HashMap<String, PathBuf>,
-    ttf_context: Sdl2TtfContext, // sounds: HashMap<String, >,
+    ttf_context: Sdl2TtfContext,
+    sounds: HashMap<String, Music>
 }
 
 impl ResourceManager {
@@ -46,8 +28,23 @@
             fonts: HashMap::new(),
             font_type_faces: HashMap::new(),
             ttf_context: ttf_context,
+            sounds: HashMap::new()
         })
->>>>>>> 98f323da
+    }
+
+    pub fn load_sound(&mut self, name: &str, filename: &Path) -> Result<(), GameError> {
+        let resource = sdl2_mixer::Music::from_file(filename);
+        match resource {
+            Ok(texture) => {
+                self.sounds.insert(name.to_string(), texture);
+                Ok(())
+            }
+            Err(msg) => Err(GameError::ResourceLoadError(msg))
+        }
+    }
+
+    pub fn get_sound(&self, name: &str) -> Option<&Music> {
+        self.sounds.get(name)
     }
 }
 
@@ -81,51 +78,6 @@
             .get(name)
             .ok_or(GameError::ResourceNotFound)
     }
-<<<<<<< HEAD
-
-    pub fn load_sound(&mut self, name: &str, filename: &Path) -> Result<(), GameError> {
-        let resource = sdl2_mixer::Music::from_file(filename);
-        match resource {
-            Ok(texture) => {
-                self.sounds.insert(name.to_string(), texture);
-                Ok(())
-            }
-            Err(msg) => Err(GameError::ResourceLoadError(msg))
-        }
-    }
-
-    pub fn get_sound(&self, name: &str) -> Option<&Music> {
-        self.sounds.get(name)
-    }
-}
-
-/*    fn hook_finished() {
-        println!("play ends! from rust cb");
-    }
-
-    sdl2_mixer::Music::hook_finished(hook_finished);
-
-    println!("music => {:?}", music);
-    println!("music type => {:?}", music.get_type());
-    println!("music volume => {:?}", sdl2_mixer::Music::get_volume());
-    println!("play => {:?}", music.play(1));
-
-    timer.delay(10000);
-
-    println!("fading out ... {:?}", sdl2_mixer::Music::fade_out(4000));
-
-    timer.delay(5000);
-
-    println!("fading in from pos ... {:?}",
-             music.fade_in_from_pos(1, 10000, 100.0));
-
-    timer.delay(5000);
-    sdl2_mixer::Music::halt();
-    timer.delay(1000);
-
-}
-*/
-=======
 }
 
 pub trait FontManager {
@@ -166,5 +118,4 @@
     resource_manager.get_font("Dejavu", 128).expect("Load font 128 failed");
     resource_manager.get_font("Dejavu", 54).expect("Load font 54 failed");
     assert_eq!(2, resource_manager.fonts.len());
-}
->>>>>>> 98f323da
+}